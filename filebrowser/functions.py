--- conflicted
+++ resolved
@@ -274,13 +274,7 @@
             os.chmod(version_dir, 0775)
         version = scale_and_crop(im, VERSIONS[version_prefix]['width'], VERSIONS[version_prefix]['height'], VERSIONS[version_prefix]['opts'])
         try:
-<<<<<<< HEAD
-            version.save(absolute_version_path, quality=90, 
-                # avoid a problem with optimize and gif files
-                optimize=(os.path.splitext(version_path)[1].lower() != '.gif'))
-=======
             version.save(absolute_version_path, quality=90, optimize=(os.path.splitext(version_path)[1].lower() != '.gif'))
->>>>>>> d2f469b4
         except IOError:
             version.save(absolute_version_path, quality=90)
         return version_path
