# coding: utf-8

# general imports
import os, re
from time import gmtime, strftime

# django imports
from django.shortcuts import render_to_response, HttpResponse
from django.template import RequestContext as Context
from django.http import HttpResponseRedirect, Http404
from django.contrib.admin.views.decorators import staff_member_required
from django.views.decorators.cache import never_cache
from django.utils.translation import ugettext as _
from django.conf import settings
from django import forms
from django.core.urlresolvers import reverse
from django.core.exceptions import ImproperlyConfigured
from django.dispatch import Signal
from django.core.paginator import Paginator, InvalidPage, EmptyPage
from django.utils.encoding import smart_str

try:
    # django SVN
    from django.views.decorators.csrf import csrf_exempt
except:
    # django 1.1
    from django.contrib.csrf.middleware import csrf_exempt

from django.contrib import messages

# filebrowser imports
from filebrowser.settings import *
from filebrowser.conf import fb_settings
from filebrowser.functions import path_to_url, sort_by_attr, get_path, get_file, get_version_path, get_breadcrumbs, get_filterdate, get_settings_var, handle_file_upload, convert_filename
from filebrowser.templatetags.fb_tags import query_helper
from filebrowser.base import FileObject
from filebrowser.decorators import flash_login_required

# Precompile regular expressions
filter_re = []
for exp in EXCLUDE:
   filter_re.append(re.compile(exp))
for k,v in VERSIONS.iteritems():
    exp = (r'_%s.(%s)') % (k, '|'.join(EXTENSION_LIST))
    filter_re.append(re.compile(exp))

# pahaz security
ROOT_DIR = os.path.abspath(os.path.join(fb_settings.MEDIA_ROOT, fb_settings.DIRECTORY)) # chroot dir
def _check_access(request, *path):
    """
    Return absolute file path if access allow or raise exception.
    """
    abs_path = os.path.abspath(os.path.join(ROOT_DIR, *path))
    if not abs_path.startswith(ROOT_DIR):
        msg = _('Access Denited.')
        messages.warning(request,message=msg)
        raise ImproperlyConfigured, _("Error Access Denited. Maybe you want hack me?")
    return abs_path

def browse(request):
    """
    Browse Files/Directories.
    """
    # QUERY / PATH CHECK
    query = request.GET.copy()
    path = get_path(query.get('dir', ''))
    directory = get_path('')

    if path is not None:
        abs_path = os.path.abspath(os.path.join(
            fb_settings.MEDIA_ROOT, fb_settings.DIRECTORY, path))
        if not abs_path.startswith(os.path.abspath(os.path.join(
                fb_settings.MEDIA_ROOT, fb_settings.DIRECTORY))):
            # cause any attempt to leave media root directory to fail
            raise Http404

    if path is None:
        msg = _('The requested Folder does not exist.')
        messages.warning(request,message=msg)
        if directory is None:
            # The DIRECTORY does not exist, raise an error to prevent eternal redirecting.
            raise ImproperlyConfigured, _("Error finding Upload-Folder. Maybe it does not exist?")
        redirect_url = reverse("fb_browse") + query_helper(query, "", "dir")
        return HttpResponseRedirect(redirect_url)
<<<<<<< HEAD
=======
    abs_path = _check_access(request, path)
>>>>>>> b0b291f0
    
    # INITIAL VARIABLES
    results_var = {'results_total': 0, 'results_current': 0, 'delete_total': 0, 'images_total': 0, 'select_total': 0 }
    counter = {}
    for k,v in EXTENSIONS.iteritems():
        counter[k] = 0
    
    dir_list = os.listdir(abs_path)
    files = []
    for file in dir_list:
        
        # EXCLUDE FILES MATCHING VERSIONS_PREFIX OR ANY OF THE EXCLUDE PATTERNS
        filtered = file.startswith('.')
        for re_prefix in filter_re:
            if re_prefix.search(file):
                filtered = True
        if filtered:
            continue
        results_var['results_total'] += 1
        
        # CREATE FILEOBJECT
        fileobject = FileObject(os.path.join(fb_settings.DIRECTORY, path, file))
        
        # FILTER / SEARCH
        append = False
        if fileobject.filetype == request.GET.get('filter_type', fileobject.filetype) and get_filterdate(request.GET.get('filter_date', ''), fileobject.date):
            append = True
        if request.GET.get('q') and not re.compile(request.GET.get('q').lower(), re.M).search(file.lower()):
            append = False
        
        # APPEND FILE_LIST
        if append:
            _type = query.get('type')
            try:
                # COUNTER/RESULTS
                if fileobject.filetype == 'Image':
                    results_var['images_total'] += 1
                if fileobject.filetype != 'Folder':
                    results_var['delete_total'] += 1
                elif fileobject.filetype == 'Folder' and fileobject.is_empty:
                    results_var['delete_total'] += 1
                if _type and _type in SELECT_FORMATS and fileobject.filetype in SELECT_FORMATS[_type]:
                    results_var['select_total'] += 1
                elif not _type:
                    results_var['select_total'] += 1
            except OSError:
                # Ignore items that have problems
                continue
            else:
                files.append(fileobject)
                results_var['results_current'] += 1
        
        # COUNTER/RESULTS
        if fileobject.filetype:
            counter[fileobject.filetype] += 1
    
    # SORTING
    query['o'] = request.GET.get('o', DEFAULT_SORTING_BY)
    query['ot'] = request.GET.get('ot', DEFAULT_SORTING_ORDER)
    files = sort_by_attr(files, request.GET.get('o', DEFAULT_SORTING_BY))
    if not request.GET.get('ot') and DEFAULT_SORTING_ORDER == "desc" or request.GET.get('ot') == "desc":
        files.reverse()
    
    p = Paginator(files, LIST_PER_PAGE)
    try:
        page_nr = request.GET.get('p', '1')
    except:
        page_nr = 1
    try:
        page = p.page(page_nr)
    except (EmptyPage, InvalidPage):
        page = p.page(p.num_pages)
    
    return render_to_response('filebrowser/index.html', {
        'dir': path,
        'p': p,
        'page': page,
        'results_var': results_var,
        'counter': counter,
        'query': query,
        'title': _(u'FileBrowser'),
        'settings_var': get_settings_var(),
        'breadcrumbs': get_breadcrumbs(query, path),
        'breadcrumbs_title': ""
    }, context_instance=Context(request))
browse = staff_member_required(never_cache(browse))


# mkdir signals
filebrowser_pre_createdir = Signal(providing_args=["path", "dirname"])
filebrowser_post_createdir = Signal(providing_args=["path", "dirname"])

def mkdir(request):
    """
    Make Directory.
    """
    
    from filebrowser.forms import MakeDirForm
    
    # QUERY / PATH CHECK
    query = request.GET
    path = get_path(query.get('dir', ''))
    if path is None:
        msg = _('The requested Folder does not exist.')
        messages.warning(request,message=msg)
        return HttpResponseRedirect(reverse("fb_browse"))
    abs_path = _check_access(request, path)
    
    if request.method == 'POST':
        form = MakeDirForm(abs_path, request.POST)
        if form.is_valid():
            _new_dir_name = form.cleaned_data['dir_name']
            server_path = _check_access(request, path, _new_dir_name)
            try:
                # PRE CREATE SIGNAL
                filebrowser_pre_createdir.send(sender=request, path=path, dirname=_new_dir_name)
                # CREATE FOLDER
                os.mkdir(server_path)
                os.chmod(server_path, 0775)
                # POST CREATE SIGNAL
                filebrowser_post_createdir.send(sender=request, path=path, dirname=_new_dir_name)
                # MESSAGE & REDIRECT
                msg = _('The Folder %s was successfully created.') % (_new_dir_name)
                messages.success(request,message=msg)
                # on redirect, sort by date desc to see the new directory on top of the list
                # remove filter in order to actually _see_ the new folder
                # remove pagination
                redirect_url = reverse("fb_browse") + query_helper(query, "ot=desc,o=date", "ot,o,filter_type,filter_date,q,p")
                return HttpResponseRedirect(redirect_url)
            except OSError, (errno, strerror):
                if errno == 13:
                    form.errors['dir_name'] = forms.util.ErrorList([_('Permission denied.')])
                else:
                    form.errors['dir_name'] = forms.util.ErrorList([_('Error creating folder.')])
    else:
        form = MakeDirForm(abs_path)
    
    return render_to_response('filebrowser/makedir.html', {
        'form': form,
        'query': query,
        'title': _(u'New Folder'),
        'settings_var': get_settings_var(),
        'breadcrumbs': get_breadcrumbs(query, path),
        'breadcrumbs_title': _(u'New Folder')
    }, context_instance=Context(request))
mkdir = staff_member_required(never_cache(mkdir))


def upload(request):
    """
    Multipe File Upload.
    """
    
    from django.http import parse_cookie
    
    # QUERY / PATH CHECK
    query = request.GET
    path = get_path(query.get('dir', ''))
    if path is None:
        msg = _('The requested Folder does not exist.')
        messages.warning(request,message=msg)
        return HttpResponseRedirect(reverse("fb_browse"))
    abs_path = _check_access(request, path)
    
    # SESSION (used for flash-uploading)
    session_key = request.COOKIES.get(settings.SESSION_COOKIE_NAME, None)
    
    return render_to_response('filebrowser/upload.html', {
        'query': query,
        'title': _(u'Select files to upload'),
        'settings_var': get_settings_var(),
        'session_key': session_key,
        'breadcrumbs': get_breadcrumbs(query, path),
        'breadcrumbs_title': _(u'Upload')
    }, context_instance=Context(request))
upload = staff_member_required(never_cache(upload))


@csrf_exempt
@staff_member_required
def _check_file(request):
    """
    Check if file already exists on the server.
    """
    
    from django.utils import simplejson
    
    folder = request.POST.get('folder')
    fb_uploadurl_re = re.compile(r'^.*(%s)' % reverse("fb_upload"))
    folder = fb_uploadurl_re.sub('', folder)
    
    fileArray = {}
    if request.method == 'POST':
        for k,v in request.POST.items():
            if k != "folder":
                v = convert_filename(v)
                if os.path.isfile(smart_str(_check_access(request, folder, v))):
                    fileArray[k] = v
    
    return HttpResponse(simplejson.dumps(fileArray))


# upload signals
filebrowser_pre_upload = Signal(providing_args=["path", "file"])
filebrowser_post_upload = Signal(providing_args=["path", "file"])

@csrf_exempt
@flash_login_required
@staff_member_required
def _upload_file(request):
    """
    Upload file to the server.
    """
    
    from django.core.files.move import file_move_safe
    
    if request.method == 'POST':
        folder = request.POST.get('folder')
        fb_uploadurl_re = re.compile(r'^.*(%s)' % reverse("fb_upload"))
        folder = fb_uploadurl_re.sub('', folder)
        abs_path = _check_access(request, folder)
        if request.FILES:
            filedata = request.FILES['Filedata']
            filedata.name = convert_filename(filedata.name)
            # PRE UPLOAD SIGNAL
            filebrowser_pre_upload.send(sender=request, path=request.POST.get('folder'), file=filedata)
            # HANDLE UPLOAD
            uploadedfile = handle_file_upload(abs_path, filedata)
            # MOVE UPLOADED FILE
            # if file already exists
            if os.path.isfile(smart_str(os.path.join(fb_settings.MEDIA_ROOT, fb_settings.DIRECTORY, folder, filedata.name))):
                old_file = smart_str(os.path.join(abs_path, filedata.name))
                new_file = smart_str(os.path.join(abs_path, uploadedfile))
                file_move_safe(new_file, old_file)
            # POST UPLOAD SIGNAL
            filebrowser_post_upload.send(sender=request, path=request.POST.get('folder'), file=FileObject(smart_str(os.path.join(fb_settings.DIRECTORY, folder, filedata.name))))
    return HttpResponse('True')


# delete signals
filebrowser_pre_delete = Signal(providing_args=["path", "filename"])
filebrowser_post_delete = Signal(providing_args=["path", "filename"])

def delete(request):
    """
    Delete existing File/Directory.
    
    When trying to delete a Directory, the Directory has to be empty.
    """
    
    # QUERY / PATH CHECK
    query = request.GET
    path = get_path(query.get('dir', ''))
    filename = get_file(query.get('dir', ''), query.get('filename', ''))
    if path is None or filename is None:
        if path is None:
            msg = _('The requested Folder does not exist.')
        else:
            msg = _('The requested File does not exist.')
        messages.warning(request,message=msg)
        return HttpResponseRedirect(reverse("fb_browse"))
    abs_path = _check_access(request, path)
    
    msg = ""
    if request.GET:
        if request.GET.get('filetype') != "Folder":
            relative_server_path = os.path.join(fb_settings.DIRECTORY, path, filename)
            try:
                # PRE DELETE SIGNAL
                filebrowser_pre_delete.send(sender=request, path=path, filename=filename)

                # DELETE FILE
                os.unlink(smart_str(_check_access(request, path, filename)))
                # DELETE IMAGE VERSIONS/THUMBNAILS
                for version in VERSIONS:
                    try:
                        os.unlink(os.path.join(fb_settings.MEDIA_ROOT, get_version_path(relative_server_path, version)))
                    except:
                        pass

                # POST DELETE SIGNAL
                filebrowser_post_delete.send(sender=request, path=path, filename=filename)
                # MESSAGE & REDIRECT
                msg = _('The file %s was successfully deleted.') % (filename.lower())
                messages.success(request,message=msg)
                redirect_url = reverse("fb_browse") + query_helper(query, "", "filename,filetype")
                return HttpResponseRedirect(redirect_url)
            except OSError:
                # todo: define error message
                msg = OSError
        else:
            try:
                # PRE DELETE SIGNAL
                filebrowser_pre_delete.send(sender=request, path=path, filename=filename)
                # DELETE FOLDER
                os.rmdir(_check_access(request, path, filename))
                # POST DELETE SIGNAL
                filebrowser_post_delete.send(sender=request, path=path, filename=filename)
                # MESSAGE & REDIRECT
                msg = _('The folder %s was successfully deleted.') % (filename.lower())
                messages.success(request,message=msg)
                redirect_url = reverse("fb_browse") + query_helper(query, "", "filename,filetype")
                return HttpResponseRedirect(redirect_url)
            except OSError:
                # todo: define error message
                msg = OSError
    
    if msg:
        request.user.message_set.create(message=msg)
    
    return render_to_response('filebrowser/index.html', {
        'dir': dir_name,
        'file': request.GET.get('filename', ''),
        'query': query,
        'settings_var': get_settings_var(),
        'breadcrumbs': get_breadcrumbs(query, dir_name),
        'breadcrumbs_title': ""
    }, context_instance=Context(request))
delete = staff_member_required(never_cache(delete))


# rename signals
filebrowser_pre_rename = Signal(providing_args=["path", "filename", "new_filename"])
filebrowser_post_rename = Signal(providing_args=["path", "filename", "new_filename"])

def rename(request):
    """
    Rename existing File/Directory.
    
    Includes renaming existing Image Versions/Thumbnails.
    """
    
    from filebrowser.forms import RenameForm
    
    # QUERY / PATH CHECK
    query = request.GET
    path = get_path(query.get('dir', ''))
    filename = get_file(query.get('dir', ''), query.get('filename', ''))
    if path is None or filename is None:
        if path is None:
            msg = _('The requested Folder does not exist.')
        else:
            msg = _('The requested File does not exist.')
        messages.warning(request,message=msg)
        return HttpResponseRedirect(reverse("fb_browse"))
    abs_path = _check_access(request, path)
    file_extension = os.path.splitext(filename)[1].lower()
    
    if request.method == 'POST':
        form = RenameForm(abs_path, file_extension, request.POST)
        if form.is_valid():
            relative_server_path = os.path.join(fb_settings.DIRECTORY, path, filename)
            new_filename = form.cleaned_data['name'] + file_extension
            new_relative_server_path = os.path.join(fb_settings.DIRECTORY, path, new_filename)
            try:
                # PRE RENAME SIGNAL
                filebrowser_pre_rename.send(sender=request, path=path, filename=filename, new_filename=new_filename)
                # DELETE IMAGE VERSIONS/THUMBNAILS
                # regenerating versions/thumbs will be done automatically
                for version in VERSIONS:
                    try:
                        os.unlink(os.path.join(fb_settings.MEDIA_ROOT, get_version_path(relative_server_path, version)))
                    except:
                        pass
                # RENAME ORIGINAL
                os.rename(os.path.join(fb_settings.MEDIA_ROOT, relative_server_path), os.path.join(fb_settings.MEDIA_ROOT, new_relative_server_path))
                # POST RENAME SIGNAL
                filebrowser_post_rename.send(sender=request, path=path, filename=filename, new_filename=new_filename)
                # MESSAGE & REDIRECT
                msg = _('Renaming was successful.')
                messages.success(request,message=msg)
                redirect_url = reverse("fb_browse") + query_helper(query, "", "filename")
                return HttpResponseRedirect(redirect_url)
            except OSError, (errno, strerror):
                form.errors['name'] = forms.util.ErrorList([_('Error.')])
    else:
        form = RenameForm(abs_path, file_extension)
    
    return render_to_response('filebrowser/rename.html', {
        'form': form,
        'query': query,
        'file_extension': file_extension,
        'title': _(u'Rename "%s"') % filename,
        'settings_var': get_settings_var(),
        'breadcrumbs': get_breadcrumbs(query, path),
        'breadcrumbs_title': _(u'Rename')
    }, context_instance=Context(request))
rename = staff_member_required(never_cache(rename))


def versions(request):
    """
    Show all Versions for an Image according to ADMIN_VERSIONS.
    """
    
    # QUERY / PATH CHECK
    query = request.GET
    path = get_path(query.get('dir', ''))
    filename = get_file(query.get('dir', ''), query.get('filename', ''))
    if path is None or filename is None:
        if path is None:
            msg = _('The requested Folder does not exist.')
        else:
            msg = _('The requested File does not exist.')
        messages.warning(request,message=msg)
        return HttpResponseRedirect(reverse("fb_browse"))
    abs_path = _check_access(request, path)
    
    return render_to_response('filebrowser/versions.html', {
        'original': path_to_url(os.path.join(fb_settings.DIRECTORY, path, filename)),
        'query': query,
        'title': _(u'Versions for "%s"') % filename,
        'settings_var': get_settings_var(),
        'breadcrumbs': get_breadcrumbs(query, path),
        'breadcrumbs_title': _(u'Versions for "%s"') % filename
    }, context_instance=Context(request))
versions = staff_member_required(never_cache(versions))

<|MERGE_RESOLUTION|>--- conflicted
+++ resolved
@@ -44,17 +44,16 @@
     exp = (r'_%s.(%s)') % (k, '|'.join(EXTENSION_LIST))
     filter_re.append(re.compile(exp))
 
-# pahaz security
-ROOT_DIR = os.path.abspath(os.path.join(fb_settings.MEDIA_ROOT, fb_settings.DIRECTORY)) # chroot dir
 def _check_access(request, *path):
     """
     Return absolute file path if access allow or raise exception.
     """
-    abs_path = os.path.abspath(os.path.join(ROOT_DIR, *path))
-    if not abs_path.startswith(ROOT_DIR):
-        msg = _('Access Denited.')
-        messages.warning(request,message=msg)
-        raise ImproperlyConfigured, _("Error Access Denited. Maybe you want hack me?")
+    abs_path = os.path.abspath(os.path.join(
+        fb_settings.MEDIA_ROOT, fb_settings.DIRECTORY, *path))
+    if not abs_path.startswith(os.path.abspath(os.path.join(
+            fb_settings.MEDIA_ROOT, fb_settings.DIRECTORY))):
+        # cause any attempt to leave media root directory to fail
+        raise Http404
     return abs_path
 
 def browse(request):
@@ -67,12 +66,7 @@
     directory = get_path('')
 
     if path is not None:
-        abs_path = os.path.abspath(os.path.join(
-            fb_settings.MEDIA_ROOT, fb_settings.DIRECTORY, path))
-        if not abs_path.startswith(os.path.abspath(os.path.join(
-                fb_settings.MEDIA_ROOT, fb_settings.DIRECTORY))):
-            # cause any attempt to leave media root directory to fail
-            raise Http404
+        abs_path = _check_access(request, path)
 
     if path is None:
         msg = _('The requested Folder does not exist.')
@@ -82,10 +76,6 @@
             raise ImproperlyConfigured, _("Error finding Upload-Folder. Maybe it does not exist?")
         redirect_url = reverse("fb_browse") + query_helper(query, "", "dir")
         return HttpResponseRedirect(redirect_url)
-<<<<<<< HEAD
-=======
-    abs_path = _check_access(request, path)
->>>>>>> b0b291f0
     
     # INITIAL VARIABLES
     results_var = {'results_total': 0, 'results_current': 0, 'delete_total': 0, 'images_total': 0, 'select_total': 0 }
